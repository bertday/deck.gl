// Copyright (c) 2015 - 2019 Uber Technologies, Inc.
//
// Permission is hereby granted, free of charge, to any person obtaining a copy
// of this software and associated documentation files (the "Software"), to deal
// in the Software without restriction, including without limitation the rights
// to use, copy, modify, merge, publish, distribute, sublicense, and/or sell
// copies of the Software, and to permit persons to whom the Software is
// furnished to do so, subject to the following conditions:
//
// The above copyright notice and this permission notice shall be included in
// all copies or substantial portions of the Software.
//
// THE SOFTWARE IS PROVIDED "AS IS", WITHOUT WARRANTY OF ANY KIND, EXPRESS OR
// IMPLIED, INCLUDING BUT NOT LIMITED TO THE WARRANTIES OF MERCHANTABILITY,
// FITNESS FOR A PARTICULAR PURPOSE AND NONINFRINGEMENT. IN NO EVENT SHALL THE
// AUTHORS OR COPYRIGHT HOLDERS BE LIABLE FOR ANY CLAIM, DAMAGES OR OTHER
// LIABILITY, WHETHER IN AN ACTION OF CONTRACT, TORT OR OTHERWISE, ARISING FROM,
// OUT OF OR IN CONNECTION WITH THE SOFTWARE OR THE USE OR OTHER DEALINGS IN
// THE SOFTWARE.

/* global setTimeout clearTimeout */
import {
  getBounds,
  boundsContain,
  packVertices,
  scaleToAspectRatio,
  getTextureCoordinates
} from './heatmap-layer-utils';
import {Buffer, DeviceFeature, Texture, TextureProps, TextureFormat} from '@luma.gl/core';
import {TextureTransform, TextureTransformProps} from '@luma.gl/engine';
import {
  Accessor,
  AccessorFunction,
  AttributeManager,
  ChangeFlags,
  Color,
  COORDINATE_SYSTEM,
  Layer,
  LayerContext,
  LayersList,
  log,
  Position,
  UpdateParameters,
  DefaultProps,
  project32
} from '@deck.gl/core';
import TriangleLayer from './triangle-layer';
import AggregationLayer, {AggregationLayerProps} from './aggregation-layer';
import {defaultColorRange, colorRangeToFlatArray} from '../common/utils/color-utils';
import weightsVs from './weights-vs.glsl';
import weightsFs from './weights-fs.glsl';
import maxVs from './max-vs.glsl';
import maxFs from './max-fs.glsl';
import {
  MaxWeightProps,
  maxWeightUniforms,
  WeightProps,
  weightUniforms
} from './heatmap-layer-uniforms';

const RESOLUTION = 2; // (number of common space pixels) / (number texels)
const TEXTURE_PROPS: TextureProps = {
  format: 'rgba8unorm',
  mipmaps: false,
  sampler: {
    minFilter: 'linear',
    magFilter: 'linear',
    addressModeU: 'clamp-to-edge',
    addressModeV: 'clamp-to-edge'
  }
};
const DEFAULT_COLOR_DOMAIN = [0, 0];
const AGGREGATION_MODE = {
  SUM: 0,
  MEAN: 1
};

const defaultProps: DefaultProps<HeatmapLayerProps> = {
  getPosition: {type: 'accessor', value: (x: any) => x.position},
  getWeight: {type: 'accessor', value: 1},
  intensity: {type: 'number', min: 0, value: 1},
  radiusPixels: {type: 'number', min: 1, max: 100, value: 50},
  colorRange: defaultColorRange,
  threshold: {type: 'number', min: 0, max: 1, value: 0.05},
  colorDomain: {type: 'array', value: null, optional: true},
  // 'SUM' or 'MEAN'
  aggregation: 'SUM',
  weightsTextureSize: {type: 'number', min: 128, max: 2048, value: 2048},
  debounceTimeout: {type: 'number', min: 0, max: 1000, value: 500}
};

const FLOAT_TARGET_FEATURES: DeviceFeature[] = [
  'float32-renderable-webgl', // ability to render to float texture
  'texture-blend-float-webgl' // ability to blend when rendering to float texture
];

const DIMENSIONS = {
  data: {
    props: ['radiusPixels']
  }
};

export type HeatmapLayerProps<DataT = unknown> = _HeatmapLayerProps<DataT> &
  AggregationLayerProps<DataT>;

type _HeatmapLayerProps<DataT> = {
  /**
   * Radius of the circle in pixels, to which the weight of an object is distributed.
   *
   * @default 30
   */
  radiusPixels?: number;

  /**
   * Specified as an array of colors [color1, color2, ...].
   *
   * @default `6-class YlOrRd` - [colorbrewer](http://colorbrewer2.org/#type=sequential&scheme=YlOrRd&n=6)
   */
  colorRange?: Color[];

  /**
   * Value that is multiplied with the total weight at a pixel to obtain the final weight.
   *
   * @default 1
   */
  intensity?: number;

  /**
   * Ratio of the fading weight to the max weight, between `0` and `1`.
   *
   * For example, `0.1` affects all pixels with weight under 10% of the max.
   *
   * Ignored when `colorDomain` is specified.
   * @default 0.05
   */
  threshold?: number;

  /**
   * Controls how weight values are mapped to the `colorRange`, as an array of two numbers [`minValue`, `maxValue`].
   *
   * @default null
   */
  colorDomain?: [number, number] | null;

  /**
   * Defines the type of aggregation operation
   *
   * V valid values are 'SUM', 'MEAN'.
   *
   * @default 'SUM'
   */
  aggregation?: 'SUM' | 'MEAN';

  /**
   * Specifies the size of weight texture.
   * @default 2048
   */
  weightsTextureSize?: number;

  /**
   * Interval in milliseconds during which changes to the viewport don't trigger aggregation.
   *
   * @default 500
   */
  debounceTimeout?: number;

  /**
   * Method called to retrieve the position of each object.
   *
   * @default d => d.position
   */
  getPosition?: AccessorFunction<DataT, Position>;

  /**
   * The weight of each object.
   *
   * @default 1
   */
  getWeight?: Accessor<DataT, number>;
};

/** Visualizes the spatial distribution of data. */
export default class HeatmapLayer<
  DataT = any,
  ExtraPropsT extends {} = {}
> extends AggregationLayer<DataT, ExtraPropsT & Required<_HeatmapLayerProps<DataT>>> {
  static layerName = 'HeatmapLayer';
  static defaultProps = defaultProps;

  state!: AggregationLayer<DataT>['state'] & {
    colorDomain?: number[];
    isWeightMapDirty?: boolean;
    weightsTexture?: Texture;
    maxWeightsTexture?: Texture;
    colorTexture?: Texture;
    zoom?: number;
    worldBounds?: number[];
    normalizedCommonBounds?: number[];
    updateTimer?: any;
    triPositionBuffer?: Buffer;
    triTexCoordBuffer?: Buffer;
    weightsTransform?: TextureTransform;
    maxWeightTransform?: TextureTransform;
    textureSize: number;
    format: TextureFormat;
    weightsScale: number;
    visibleWorldBounds: number[];
    viewportCorners: number[][];
  };

  getShaders(shaders: any) {
    let modules = [project32];
    if (shaders.modules) {
      modules = [...modules, ...shaders.modules];
    }

    return super.getShaders({...shaders, modules});
  }

  initializeState() {
    super.initializeAggregationLayer(DIMENSIONS);
    this.setState({colorDomain: DEFAULT_COLOR_DOMAIN});
    this._setupTextureParams();
    this._setupAttributes();
    this._setupResources();
  }

  shouldUpdateState({changeFlags}: UpdateParameters<this>) {
    // Need to be updated when viewport changes
    return changeFlags.somethingChanged;
  }

  /* eslint-disable max-statements,complexity */
  updateState(opts: UpdateParameters<this>) {
    super.updateState(opts);
    this._updateHeatmapState(opts);
  }

  _updateHeatmapState(opts: UpdateParameters<this>) {
    const {props, oldProps} = opts;
    const changeFlags = this._getChangeFlags(opts);

    if (changeFlags.dataChanged || changeFlags.viewportChanged) {
      // if data is changed, do not debounce and immediately update the weight map
      changeFlags.boundsChanged = this._updateBounds(changeFlags.dataChanged);
      this._updateTextureRenderingBounds();
    }

    if (changeFlags.dataChanged || changeFlags.boundsChanged) {
      // Update weight map immediately
      clearTimeout(this.state.updateTimer);
      this.setState({isWeightMapDirty: true});
    } else if (changeFlags.viewportZoomChanged) {
      // Update weight map when zoom stops
      this._debouncedUpdateWeightmap();
    }

    if (props.colorRange !== oldProps.colorRange) {
      this._updateColorTexture(opts);
    }

    if (this.state.isWeightMapDirty) {
      this._updateWeightmap();
    }

    this.setState({zoom: opts.context.viewport.zoom});
  }

  renderLayers(): LayersList | Layer {
    const {
      weightsTexture,
      triPositionBuffer,
      triTexCoordBuffer,
      maxWeightsTexture,
      colorTexture,
      colorDomain
    } = this.state;
    const {updateTriggers, intensity, threshold, aggregation} = this.props;

    const TriangleLayerClass = this.getSubLayerClass('triangle', TriangleLayer);

    return new TriangleLayerClass(
      this.getSubLayerProps({
        id: 'triangle-layer',
        updateTriggers
      }),
      {
        // position buffer is filled with world coordinates generated from viewport.unproject
        // i.e. LNGLAT if geospatial, CARTESIAN otherwise
        coordinateSystem: COORDINATE_SYSTEM.DEFAULT,
        data: {
          attributes: {
            positions: triPositionBuffer,
            texCoords: triTexCoordBuffer
          }
        },
        vertexCount: 4,
        maxTexture: maxWeightsTexture,
        colorTexture,
        aggregationMode: AGGREGATION_MODE[aggregation] || 0,
        weightsTexture,
        intensity,
        threshold,
        colorDomain
      }
    );
  }

  finalizeState(context: LayerContext) {
    super.finalizeState(context);
    const {
      weightsTransform,
      weightsTexture,
      maxWeightTransform,
      maxWeightsTexture,
      triPositionBuffer,
      triTexCoordBuffer,
      colorTexture,
      updateTimer
    } = this.state;
    weightsTransform?.destroy();
    weightsTexture?.destroy();
    maxWeightTransform?.destroy();
    maxWeightsTexture?.destroy();
    triPositionBuffer?.destroy();
    triTexCoordBuffer?.destroy();
    colorTexture?.destroy();
    if (updateTimer) {
      clearTimeout(updateTimer);
    }
  }

  // PRIVATE

  // override Composite layer private method to create AttributeManager instance
  _getAttributeManager() {
    return new AttributeManager(this.context.device, {
      id: this.props.id,
      stats: this.context.stats
    });
  }

  _getChangeFlags(opts: UpdateParameters<this>) {
    const changeFlags: Partial<ChangeFlags> & {
      boundsChanged?: boolean;
      viewportZoomChanged?: boolean;
    } = {};
    const {dimensions} = this.state;
    changeFlags.dataChanged =
      (this.isAttributeChanged() && 'attribute changed') || // if any attribute is changed
      (this.isAggregationDirty(opts, {
        compareAll: true,
        dimension: dimensions.data
      }) &&
        'aggregation is dirty');
    changeFlags.viewportChanged = opts.changeFlags.viewportChanged;

    const {zoom} = this.state;
    if (!opts.context.viewport || opts.context.viewport.zoom !== zoom) {
      changeFlags.viewportZoomChanged = true;
    }

    return changeFlags;
  }

  _createTextures() {
    const {textureSize, format} = this.state;

    this.setState({
      weightsTexture: this.context.device.createTexture({
        ...TEXTURE_PROPS,
        width: textureSize,
        height: textureSize,
        format
      }),
      maxWeightsTexture: this.context.device.createTexture({
        ...TEXTURE_PROPS,
        width: 1,
        height: 1,
        format
      })
    });
  }

  _setupAttributes() {
    const attributeManager = this.getAttributeManager()!;
    attributeManager.add({
      positions: {size: 3, type: 'float64', accessor: 'getPosition'},
      weights: {size: 1, accessor: 'getWeight'}
    });
    this.setState({positionAttributeName: 'positions'});
  }

  _setupTextureParams() {
    const {device} = this.context;
    const {weightsTextureSize} = this.props;

    const textureSize = Math.min(weightsTextureSize, device.limits.maxTextureDimension2D);
    const floatTargetSupport = FLOAT_TARGET_FEATURES.every(feature => device.features.has(feature));
    const format: TextureFormat = floatTargetSupport ? 'rgba32float' : 'rgba8unorm';
    const weightsScale = floatTargetSupport ? 1 : 1 / 255;
    this.setState({textureSize, format, weightsScale});
    if (!floatTargetSupport) {
      log.warn(
        `HeatmapLayer: ${this.id} rendering to float texture not supported, falling back to low precision format`
      )();
    }
  }

  _createWeightsTransform(shaders: {vs: string; fs?: string; modules: any[]}) {
    let {weightsTransform} = this.state;
    const {weightsTexture} = this.state;
    const attributeManager = this.getAttributeManager()!;

    weightsTransform?.destroy();
    weightsTransform = new TextureTransform(this.context.device, {
      id: `${this.id}-weights-transform`,
      bufferLayout: attributeManager.getBufferLayouts(),
      vertexCount: 1,
      targetTexture: weightsTexture!,
      parameters: {
        depthWriteEnabled: false,
        blendColorOperation: 'add',
        blendColorSrcFactor: 'one',
        blendColorDstFactor: 'one',
        blendAlphaSrcFactor: 'one',
        blendAlphaDstFactor: 'one'
      },
      topology: 'point-list',
      ...shaders,
      modules: [...shaders.modules, weightUniforms]
    } as TextureTransformProps);

    this.setState({weightsTransform});
  }

  _setupResources() {
    this._createTextures();
    const {device} = this.context;
    const {textureSize, weightsTexture, maxWeightsTexture} = this.state;

    const weightsTransformShaders = this.getShaders({
      vs: weightsVs,
      fs: weightsFs
    });
    this._createWeightsTransform(weightsTransformShaders);

    const maxWeightsTransformShaders = this.getShaders({
      vs: maxVs,
      fs: maxFs,
      modules: [maxWeightUniforms]
    });
    const maxWeightTransform = new TextureTransform(device, {
      id: `${this.id}-max-weights-transform`,
      targetTexture: maxWeightsTexture!,
      ...maxWeightsTransformShaders,
      vertexCount: textureSize * textureSize,
      topology: 'point-list',
      parameters: {
        depthWriteEnabled: false,
        blendColorOperation: 'max',
        blendAlphaOperation: 'max',
        blendColorSrcFactor: 'one',
        blendColorDstFactor: 'one',
        blendAlphaSrcFactor: 'one',
        blendAlphaDstFactor: 'one'
      }
    });

    const maxWeightProps: MaxWeightProps = {inTexture: weightsTexture!, textureSize};
    maxWeightTransform.model.shaderInputs.setProps({
      maxWeight: maxWeightProps
    });

    this.setState({
      weightsTexture,
      maxWeightsTexture,
      maxWeightTransform,
      zoom: null,
      triPositionBuffer: device.createBuffer({byteLength: 48}),
      triTexCoordBuffer: device.createBuffer({byteLength: 48})
    });
  }

  // overwrite super class method to update transform model
  updateShaders(shaderOptions) {
    // shader params (modules, injects) changed, update model object
    this._createWeightsTransform({
      vs: weightsVs,
      fs: weightsFs,
      ...shaderOptions
    });
  }

  _updateMaxWeightValue() {
    const {maxWeightTransform} = this.state;

    maxWeightTransform!.run({
      parameters: {viewport: [0, 0, 1, 1]},
      clearColor: [0, 0, 0, 0]
    });
  }

  // Computes world bounds area that needs to be processed for generate heatmap
  _updateBounds(forceUpdate: any = false): boolean {
    const {viewport} = this.context;

    // Unproject all 4 corners of the current screen coordinates into world coordinates (lng/lat)
    // Takes care of viewport has non zero bearing/pitch (i.e axis not aligned with world coordiante system)
    const viewportCorners = [
      viewport.unproject([0, 0]),
      viewport.unproject([viewport.width, 0]),
      viewport.unproject([0, viewport.height]),
      viewport.unproject([viewport.width, viewport.height])
    ].map(p => p.map(Math.fround));

    // #1: get world bounds for current viewport extends
    const visibleWorldBounds = getBounds(viewportCorners); // TODO: Change to visible bounds

    const newState: Partial<HeatmapLayer['state']> = {visibleWorldBounds, viewportCorners};
    let boundsChanged = false;

    if (
      forceUpdate ||
      !this.state.worldBounds ||
      !boundsContain(this.state.worldBounds, visibleWorldBounds)
    ) {
      // #2 : convert world bounds to common (Flat) bounds
      // #3 : extend common bounds to match aspect ratio with viewport
      const scaledCommonBounds = this._worldToCommonBounds(visibleWorldBounds);

      // #4 :convert aligned common bounds to world bounds
      const worldBounds = this._commonToWorldBounds(scaledCommonBounds);

      // Clip webmercator projection limits
      if (this.props.coordinateSystem === COORDINATE_SYSTEM.LNGLAT) {
        worldBounds[1] = Math.max(worldBounds[1], -85.051129);
        worldBounds[3] = Math.min(worldBounds[3], 85.051129);
        worldBounds[0] = Math.max(worldBounds[0], -360);
        worldBounds[2] = Math.min(worldBounds[2], 360);
      }

      // #5: now convert world bounds to common using Layer's coordiante system and origin
      const normalizedCommonBounds = this._worldToCommonBounds(worldBounds);

      newState.worldBounds = worldBounds;
      newState.normalizedCommonBounds = normalizedCommonBounds;

      boundsChanged = true;
    }
    this.setState(newState);
    return boundsChanged;
  }

  _updateTextureRenderingBounds() {
    // Just render visible portion of the texture
    const {triPositionBuffer, triTexCoordBuffer, normalizedCommonBounds, viewportCorners} =
      this.state;

    const {viewport} = this.context;

    triPositionBuffer!.write(packVertices(viewportCorners, 3));

    const textureBounds = viewportCorners.map(p =>
      getTextureCoordinates(viewport.projectPosition(p), normalizedCommonBounds!)
    );
    triTexCoordBuffer!.write(packVertices(textureBounds, 2));
  }

  _updateColorTexture(opts) {
    const {colorRange} = opts.props;
    let {colorTexture} = this.state;
    const colors = colorRangeToFlatArray(colorRange, false, Uint8Array as any);

    if (colorTexture && colorTexture?.width === colorRange.length) {
      // TODO(v9): Unclear whether `setSubImageData` is a public API, or what to use if not.
      (colorTexture as any).setTexture2DData({data: colors});
    } else {
      colorTexture?.destroy();
      // @ts-expect-error TODO(ib) - texture API change
      colorTexture = this.context.device.createTexture({
        ...TEXTURE_PROPS,
        data: colors,
        width: colorRange.length,
        height: 1
      });
    }
    this.setState({colorTexture});
  }

  _updateWeightmap() {
    const {radiusPixels, colorDomain, aggregation} = this.props;
    const {worldBounds, textureSize, weightsScale, weightsTexture} = this.state;
    const weightsTransform = this.state.weightsTransform!;
    this.state.isWeightMapDirty = false;

    // convert world bounds to common using Layer's coordiante system and origin
    const commonBounds = this._worldToCommonBounds(worldBounds, {
      useLayerCoordinateSystem: true
    });

    if (colorDomain && aggregation === 'SUM') {
      // scale color domain to weight per pixel
      const {viewport} = this.context;
      const metersPerPixel =
        (viewport.distanceScales.metersPerUnit[2] * (commonBounds[2] - commonBounds[0])) /
        textureSize;
      this.state.colorDomain = colorDomain.map(x => x * metersPerPixel * weightsScale);
    } else {
      this.state.colorDomain = colorDomain || DEFAULT_COLOR_DOMAIN;
    }

    const attributeManager = this.getAttributeManager()!;
    const attributes = attributeManager.getAttributes();
    const moduleSettings = this.getModuleSettings();
    this._setModelAttributes(weightsTransform.model, attributes);
    weightsTransform.model.setVertexCount(this.getNumInstances());
<<<<<<< HEAD
    weightsTransform.model.updateModuleSettingsWebGL(moduleSettings);
=======
>>>>>>> 89458064

    const weightProps: WeightProps = {
      radiusPixels,
      commonBounds,
      textureWidth: textureSize,
      weightsScale,
      weightsTexture: weightsTexture!
    };
    const {viewport, devicePixelRatio, coordinateSystem, coordinateOrigin} = moduleSettings;
    const {modelMatrix} = this.props;
    weightsTransform.model.shaderInputs.setProps({
      project: {viewport, devicePixelRatio, modelMatrix, coordinateSystem, coordinateOrigin},
      weight: weightProps
    });
    weightsTransform.run({
      parameters: {viewport: [0, 0, textureSize, textureSize]},
      clearColor: [0, 0, 0, 0]
    });

    this._updateMaxWeightValue();
  }

  _debouncedUpdateWeightmap(fromTimer = false) {
    let {updateTimer} = this.state;
    const {debounceTimeout} = this.props;

    if (fromTimer) {
      updateTimer = null;
      // update
      this._updateBounds(true);
      this._updateTextureRenderingBounds();
      this.setState({isWeightMapDirty: true});
    } else {
      this.setState({isWeightMapDirty: false});
      clearTimeout(updateTimer);
      updateTimer = setTimeout(this._debouncedUpdateWeightmap.bind(this, true), debounceTimeout);
    }

    this.setState({updateTimer});
  }

  // input: worldBounds: [minLong, minLat, maxLong, maxLat]
  // input: opts.useLayerCoordinateSystem : layers coordiante system is used
  // optput: commonBounds: [minX, minY, maxX, maxY] scaled to fit the current texture
  _worldToCommonBounds(
    worldBounds,
    opts: {useLayerCoordinateSystem?: boolean} = {}
  ): [number, number, number, number] {
    const {useLayerCoordinateSystem = false} = opts;
    const [minLong, minLat, maxLong, maxLat] = worldBounds;
    const {viewport} = this.context;
    const {textureSize} = this.state;
    const {coordinateSystem} = this.props;

    const offsetMode =
      useLayerCoordinateSystem &&
      (coordinateSystem === COORDINATE_SYSTEM.LNGLAT_OFFSETS ||
        coordinateSystem === COORDINATE_SYSTEM.METER_OFFSETS);
    const offsetOriginCommon = offsetMode
      ? viewport.projectPosition(this.props.coordinateOrigin)
      : [0, 0];
    const size = (textureSize * RESOLUTION) / viewport.scale;

    let bottomLeftCommon;
    let topRightCommon;

    // Y-axis is flipped between World and Common bounds
    if (useLayerCoordinateSystem && !offsetMode) {
      bottomLeftCommon = this.projectPosition([minLong, minLat, 0]);
      topRightCommon = this.projectPosition([maxLong, maxLat, 0]);
    } else {
      bottomLeftCommon = viewport.projectPosition([minLong, minLat, 0]);
      topRightCommon = viewport.projectPosition([maxLong, maxLat, 0]);
    }
    // Ignore z component
    return scaleToAspectRatio(
      [
        bottomLeftCommon[0] - offsetOriginCommon[0],
        bottomLeftCommon[1] - offsetOriginCommon[1],
        topRightCommon[0] - offsetOriginCommon[0],
        topRightCommon[1] - offsetOriginCommon[1]
      ],
      size,
      size
    );
  }

  // input commonBounds: [xMin, yMin, xMax, yMax]
  // output worldBounds: [minLong, minLat, maxLong, maxLat]
  _commonToWorldBounds(commonBounds) {
    const [xMin, yMin, xMax, yMax] = commonBounds;
    const {viewport} = this.context;
    const bottomLeftWorld = viewport.unprojectPosition([xMin, yMin]);
    const topRightWorld = viewport.unprojectPosition([xMax, yMax]);

    return bottomLeftWorld.slice(0, 2).concat(topRightWorld.slice(0, 2));
  }
}<|MERGE_RESOLUTION|>--- conflicted
+++ resolved
@@ -615,10 +615,6 @@
     const moduleSettings = this.getModuleSettings();
     this._setModelAttributes(weightsTransform.model, attributes);
     weightsTransform.model.setVertexCount(this.getNumInstances());
-<<<<<<< HEAD
-    weightsTransform.model.updateModuleSettingsWebGL(moduleSettings);
-=======
->>>>>>> 89458064
 
     const weightProps: WeightProps = {
       radiusPixels,
