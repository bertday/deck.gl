--- conflicted
+++ resolved
@@ -164,13 +164,7 @@
     'getResult() - mean income'
   );
 
-<<<<<<< HEAD
-  if (device.info.gpu !== 'apple') {
-    t.deepEqual(aggregator.getResultDomain(1), [0, 252.5], 'getResultDomain() - mean income');
-  }
-=======
   t.deepEqual(aggregator.getResultDomain(1), [0, 252.5], 'getResultDomain() - mean income');
->>>>>>> 9067f45a
 
   t.deepEqual(
     binaryAttributeToArray(aggregator.getResult(2), aggregator.binCount),
@@ -178,14 +172,8 @@
     [NaN, 1, 3, 4, 5, 4, 5, 3, 3, 5, 3, 4, 1, 2, 3],
     'getResult() - max education'
   );
-<<<<<<< HEAD
-  if (device.info.gpu !== 'apple') {
-    t.deepEqual(aggregator.getResultDomain(2), [1, 5], 'getResultDomain() - max education');
-  }
-=======
 
   t.deepEqual(aggregator.getResultDomain(2), [1, 5], 'getResultDomain() - max education');
->>>>>>> 9067f45a
 
   // Empty bin
   t.deepEqual(
